[tool.poetry]
name = "tap-hubspot-beta"
<<<<<<< HEAD
version = "0.0.6"
=======
version = "0.0.11"
>>>>>>> ce560288
description = "`tap-hubspot-beta` is a Singer tap for hubspot, built with the Meltano SDK for Singer Taps."
authors = ["Hotglue"]
keywords = [
    "ELT",
    "hubspot",
]
license = "Apache 2.0"

[tool.poetry.dependencies]
python = "<3.11,>=3.7.1"
requests = "^2.25.1"
singer-sdk = "^0.4.4"
"backports.cached-property" = "^1.0.1"

[tool.poetry.dev-dependencies]
pytest = "^6.2.5"
tox = "^3.24.4"
flake8 = "^3.9.2"
black = "^21.9b0"
pydocstyle = "^6.1.1"
mypy = "^0.910"
types-requests = "^2.26.1"
isort = "^5.10.1"

[tool.isort]
profile = "black"
multi_line_output = 3 # Vertical Hanging Indent
src_paths = "tap_hubspot_beta"

[build-system]
requires = ["poetry-core>=1.0.8"]
build-backend = "poetry.core.masonry.api"

[tool.poetry.scripts]
# CLI declaration
tap-hubspot-beta = 'tap_hubspot_beta.tap:Taphubspot.cli'<|MERGE_RESOLUTION|>--- conflicted
+++ resolved
@@ -1,10 +1,6 @@
 [tool.poetry]
 name = "tap-hubspot-beta"
-<<<<<<< HEAD
-version = "0.0.6"
-=======
-version = "0.0.11"
->>>>>>> ce560288
+version = "0.0.12"
 description = "`tap-hubspot-beta` is a Singer tap for hubspot, built with the Meltano SDK for Singer Taps."
 authors = ["Hotglue"]
 keywords = [
