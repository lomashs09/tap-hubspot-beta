--- conflicted
+++ resolved
@@ -11,11 +11,8 @@
 
 from tap_hubspot_beta.auth import OAuth2Authenticator
 
-<<<<<<< HEAD
 logging.getLogger("backoff").setLevel(logging.CRITICAL)
 
-=======
->>>>>>> ce560288
 
 class hubspotStream(RESTStream):
     """hubspot stream class."""
