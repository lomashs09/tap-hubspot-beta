--- conflicted
+++ resolved
@@ -781,8 +781,6 @@
     replication_key_filter = "hs_lastmodifieddate"
     properties_url = "properties/v1/companies/properties"
 
-<<<<<<< HEAD
-=======
 
 class ArchivedCompaniesStream(hubspotV3Stream):
     """Archived Companies Stream"""
@@ -853,7 +851,6 @@
         return None
 
 
->>>>>>> a26e6308
 class TicketsStream(ObjectSearchV3):
     """Companies Stream"""
 
@@ -882,8 +879,6 @@
     ).to_dict()
 
 
-<<<<<<< HEAD
-=======
 class ArchivedDealsStream(hubspotV3Stream):
     """Archived Deals Stream"""
 
@@ -964,7 +959,6 @@
         return None
 
 
->>>>>>> a26e6308
 class ProductsStream(ObjectSearchV3):
     """Products Stream"""
 
